--- conflicted
+++ resolved
@@ -99,8 +99,7 @@
 
 
 def convert_electrodes_to_ecg(electrode_data: dict) -> dict:
-    """
-    Converts electrode phi_e data to ECG lead data
+    """Converts electrode phi_e data to ECG lead data
 
     Takes dictionary of phi_e data for 10-lead ECG, and converts these data to standard ECG trace data
 
@@ -140,19 +139,6 @@
     return ecg
 
 
-<<<<<<< HEAD
-def plot_ecg(ecg, dt=2, legend=None, linewidth=3, qrs_limits=None, plot_sequence=None, single_fig=True, colours=None,
-             linestyles=None, ylim_match=False, fig=None, ax=None):
-    """ Plots and labels the ECG data from simulation(s). Optional to add in QRS start/end boundaries for plotting """
-
-    """ Prepare axes and inputs """
-    if plot_sequence is None:
-        # plot_sequence = ['V1', 'V2', 'V3', 'V4', 'V5', 'V6', 'LI', 'LII', 'LIII', 'aVR', 'aVL', 'aVF']
-        plot_sequence = ['V1', 'V2', 'V3', 'V4', 'V5', 'V6', 'aVL', 'LI', 'aVR', 'LII', 'aVF', 'LIII']
-    if fig is None and ax is None:
-        fig, ax = __plot_ecg_prep_axes(plot_sequence, single_fig)
-    ecg, legend = __plot_ecg_preprocess_inputs(ecg, legend)
-=======
 def get_ecg_from_dat(ecg_files: Union[List[str], str],
                      normalise: bool = True) -> Tuple[List[dict], List[np.ndarray]]:
     """Read ECG data from .dat file
@@ -163,7 +149,6 @@
         Name/location of the .dat file to read
     normalise : bool, optional
         Whether or not to normalise the ECG signals on a per-lead basis, default=True
->>>>>>> 8a27c701
 
     Returns
     -------
@@ -289,19 +274,11 @@
     for key in ecg:
         ecg[key] = np.divide(ecg[key], np.amax(np.absolute(ecg[key])))
 
-<<<<<<< HEAD
-    """ Plot data """
-    time = [i*dt for i in range(len(ecg[0]['V1']))]
-    for (sim_ecg, sim_label, sim_colour, sim_linestyle) in zip(ecg, legend, colours, linestyles):
-        __plot_ecg_plot_data(time, sim_ecg, sim_label, sim_colour, ax, plot_sequence, linewidth, sim_linestyle,
-                             ylim_match)
-=======
     return ecg
 
 
 def get_ecg_rms(ecgs: List[Dict[str, List[float]]]) -> List[List[float]]:
     """ Calculate the ECG(RMS) of the ECG as a scalar
->>>>>>> 8a27c701
 
     Parameters
     ----------
@@ -420,44 +397,6 @@
     if ecg_filter:
         ecgs_leads = [[common_analysis.filter_egm(ecg[lead]) for lead in leads] for ecg in ecgs]
     else:
-<<<<<<< HEAD
-        fig = dict()
-        ax = dict()
-        for key in plot_sequence:
-            fig[key] = plt.figure()
-            ax[key] = fig[key].add_subplot(1, 1, 1)
-            ax[key].set_title(key)
-    return fig, ax
-
-
-def __plot_ecg_plot_data(time_val, ecg_data, label, colour, ax, plot_sequence, linewidth, linestyle, ylim_match):
-    for key in plot_sequence:
-        ax[key].plot(time_val, ecg_data[key], linewidth=linewidth, label=label, color=colour, linestyle=linestyle)
-
-    if ylim_match:
-        ymin = 1000
-        ymax = -1000
-        for key in plot_sequence:
-            ylim = ax[key].get_ylim()
-            if ylim[0] < ymin:
-                ymin = ylim[0]
-            if ylim[1] > ymax:
-                ymax = ylim[1]
-        for key in plot_sequence:
-            ax[key].set_ylim([ymin, ymax])
-    return None
-
-
-def __plot_ecg_plot_limits(ax, limits, colours, plot_sequence, linestyles):
-    """ Plot limits to a given plot (e.g. add line marking start of QRS complex) """
-    if not isinstance(limits, list):
-        limits = [limits]
-    for (sim_limit, sim_colour, sim_linestyle) in zip(limits, colours, linestyles):
-        for key in plot_sequence:
-            ax[key].axvline(sim_limit, color=sim_colour, alpha=0.5, linestyle=sim_linestyle)
-
-    return None
-=======
         ecgs_leads = [[ecg[lead] for lead in leads] for ecg in ecgs]
     times, dt, _ = common_analysis.get_time(times, dt, t_end, n_vcg=len(ecgs))
     ecg_grad = [[np.gradient(ecg_lead, dt[0]) for ecg_lead in ecgs_lead] for ecgs_lead in ecgs_leads]
@@ -512,5 +451,4 @@
                 twave_end_median[i_sim] = median_val
         twave_end = twave_end_median
 
-    return twave_end
->>>>>>> 8a27c701
+    return twave_end