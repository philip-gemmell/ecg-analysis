import re
import numpy as np
import pandas as pd
from typing import List, Union, Optional

from carputils.carpio import igb  # type: ignore

import tools_maths
import general_analysis

# Add carputils functions (https://git.opencarp.org/openCARP/carputils)
# sys.path.append('/home/pg16/software/carputils/')
# sys.path.append('/home/philip/Documents/carputils/')


def read_ecg_from_igb(phie_file: Union[List[str], str],
                      electrode_file: Optional[str] = None,
                      normalise: bool = True,
                      dt: float = 2) -> List[pd.DataFrame]:
    """Translate the phie.igb file(s) to 10-lead, 12-trace ECG data

    Extracts the complete mesh data from the phie.igb file using CARPutils, before then extracting only those nodes that
    are relevant to the 12-lead ECG, before converting to the ECG itself
    https://carpentry.medunigraz.at/carputils/generated/carputils.carpio.igb.IGBFile.html#carputils.carpio.igb.IGBFile

    Parameters
    ----------
    phie_file : list or str
        Filename for the phie.igb data to extract
    electrode_file : str, optional
        File which contains the node indices in the mesh that correspond to the placement of the leads for the
        10-lead ECG. Default given in get_electrode_phie function.
    normalise : bool, optional
        Whether or not to normalise the ECG signals on a per-lead basis, default=True
    dt : float, optional
        Time interval from which to construct the time data to associate with the ECG, default=2

    Returns
    -------
    ecgs : list(dict)
        List of dictionaries with Vm data for each of the labelled leads (the dictionary keys are the names of the
        leads)
    """

    if isinstance(phie_file, str):
        phie_file = [phie_file]
    data = [data_tmp for data_tmp, _, _ in (igb.read(filename) for filename in phie_file)]

    electrode_data = [get_electrode_phie(data_tmp, electrode_file) for data_tmp in data]

    ecgs = [get_ecg_from_electrodes(elec_tmp) for elec_tmp in electrode_data]

    # Add time data
    for ecg in ecgs:
        ecg['t'] = [i*dt for i in range(len(ecg))]
        ecg.set_index('t', inplace=True)

    if normalise:
        return [tools_maths.normalise_signal(sim_ecg) for sim_ecg in ecgs]
    else:
<<<<<<< HEAD
        return ecg


def get_electrode_phie(phie_data: np.ndarray, electrode_file: Optional[str] = None) -> dict:
    """
    Extract phi_e data corresponding to ECG electrode locations

    Parameters
    ----------
    phie_data : np.ndarray
        Numpy array that holds all phie data for all nodes in a given mesh
    electrode_file : str, optional
        File containing entries corresponding to the nodes of the mesh which determine the location of the 10 leads
        for the ECG. Will default to very project specific location. The input text file has each node on a separate
        line (zero-indexed), with the node locations given in order: V1, V2, V3, V4, V5, V6, RA, LA, RL,
        LL. Will default to '/home/pg16/Documents/ecg-scar/ecg-analysis/12LeadElectrodes.dat'

    Returns
    -------
    electrode_data : dict
        Dictionary of phie data for each node, with the dictionary key labelling which node it is.

    """

    # Import default arguments
    if electrode_file is None:
        electrode_file = '/home/pg16/Documents/ecg-scar/ecg-analysis/12LeadElectrodes.dat'

    # Extract node locations for ECG data, then pull data corresponding to those nodes
    pts_electrodes = np.loadtxt(electrode_file, usecols=(1,), dtype=int)

    electrode_data = {'V1': phie_data[pts_electrodes[0], :],
                      'V2': phie_data[pts_electrodes[1], :],
                      'V3': phie_data[pts_electrodes[2], :],
                      'V4': phie_data[pts_electrodes[3], :],
                      'V5': phie_data[pts_electrodes[4], :],
                      'V6': phie_data[pts_electrodes[5], :],
                      'RA': phie_data[pts_electrodes[6], :],
                      'LA': phie_data[pts_electrodes[7], :],
                      'RL': phie_data[pts_electrodes[8], :],
                      'LL': phie_data[pts_electrodes[9], :]}

    return electrode_data


def convert_electrodes_to_ecg(electrode_data: dict) -> dict:
    """Converts electrode phi_e data to ECG lead data

    Takes dictionary of phi_e data for 10-lead ECG, and converts these data to standard ECG trace data
=======
        return ecgs
>>>>>>> b9ae7979


def read_ecg_from_dat(ecg_files: Union[List[str], str],
                      normalise: bool = True) -> List[pd.DataFrame]:
    """Read ECG data from .dat file

    Parameters
    ----------
    ecg_files : str or list of str
        Name/location of the .dat file to read
    normalise : bool, optional
        Whether or not to normalise the ECG signals on a per-lead basis, default=True

    Returns
    -------
    ecg : dict
        Extracted data for the 12-lead ECG
    times : np.ndarray
        Time data associated with the ECG data
    """
    if isinstance(ecg_files, str):
        ecg_files = [ecg_files]

    ecgs = list()
    for ecg_file in ecg_files:
        ecgdata = np.loadtxt(ecg_file, dtype=float)

        ecg = pd.DataFrame()
        # Limb Leads
        ecg['LI'] = ecgdata[:, 1]
        ecg['LII'] = ecgdata[:, 2]
        ecg['LIII'] = ecgdata[:, 3]
        # Augmented leads
        ecg['aVR'] = ecgdata[:, 4]
        ecg['aVL'] = ecgdata[:, 5]
        ecg['aVF'] = ecgdata[:, 6]
        # Precordeal leads
        ecg['V1'] = ecgdata[:, 7]
        ecg['V2'] = ecgdata[:, 8]
        ecg['V3'] = ecgdata[:, 9]
        ecg['V4'] = ecgdata[:, 10]
        ecg['V5'] = ecgdata[:, 11]
        ecg['V6'] = ecgdata[:, 12]

        ecg['t'] = ecgdata[:, 0]
        ecg.set_index('t', inplace=True)

        ecgs.append(ecg)

    if normalise:
        ecgs = [tools_maths.normalise_signal(ecg) for ecg in ecgs]

    return ecgs


def read_ecg_from_csv(ecg_files: Union[List[str], str],
                      normalise: bool = True) -> List[pd.DataFrame]:
    """Extract ECG data from CSV file exported from St Jude Medical ECG recording

    Parameters
    ----------
    ecg_files : str or list of str
        Name/location of the .dat file to read
    normalise : bool, optional
        Whether or not to normalise the ECG signals on a per-lead basis, default=True

    Returns
    -------
    ecg : list of pd.DataFrame
        Extracted data for the 12-lead ECG
    """
    if isinstance(ecg_files, str):
        ecg_files = [ecg_files]

    ecgs = list()
    for ecg_file in ecg_files:
        line_count = 0
        with open(ecg_file, 'r') as pFile:
            while True:
                line_count += 1
                line = pFile.readline()
                if 'number of samples' in line.lower():
                    n_rows = int(re.search(r'\d+', line).group())
                    break
                if not line:
                    raise EOFError('Number of Samples entry not found - check file input')
        ecgdata = pd.read_csv(ecg_file, skiprows=line_count, index_col=False)
        ecgdata.drop(ecgdata.tail(1).index, inplace=True)
        n_rows_read, _ = ecgdata.shape
        assert n_rows_read == n_rows, "Mismatch between expected data and read data"

        ecg = pd.DataFrame()
        # Limb Leads
        ecg['LI'] = ecgdata['I'].values
        ecg['LII'] = ecgdata['II'].values
        ecg['LIII'] = ecgdata['III'].values
        # Augmented leads
        ecg['aVR'] = ecgdata['aVR'].values
        ecg['aVL'] = ecgdata['aVL'].values
        ecg['aVF'] = ecgdata['aVF'].values
        # Precordeal leads
        ecg['V1'] = ecgdata['V1'].values
        ecg['V2'] = ecgdata['V2'].values
        ecg['V3'] = ecgdata['V3'].values
        ecg['V4'] = ecgdata['V4'].values
        ecg['V5'] = ecgdata['V5'].values
        ecg['V6'] = ecgdata['V6'].values

        ecg['t'] = ecgdata['t_ref'].values
        ecg.set_index('t', inplace=True)

        ecgs.append(ecg)

    if normalise:
        ecgs = [tools_maths.normalise_signal(ecg) for ecg in ecgs]

    return ecgs


def get_electrode_phie(phie_data: np.ndarray, electrode_file: Optional[str] = None) -> pd.DataFrame:
    """Extract phi_e data corresponding to ECG electrode locations

    Parameters
    ----------
    phie_data : np.ndarray
        Numpy array that holds all phie data for all nodes in a given mesh
    electrode_file : str, optional
        File containing entries corresponding to the nodes of the mesh which determine the location of the 10 leads
        for the ECG. Will default to very project specific location. The input text file has each node on a separate
        line (zero-indexed), with the node locations given in order: V1, V2, V3, V4, V5, V6, RA, LA, RL,
        LL. Will default to '/home/pg16/Documents/ecg-scar/ecg-analysis/12LeadElectrodes.dat'

    Returns
    -------
    electrode_data : pd.DataFrame
        Dataframe of phie data for each node, with the dictionary key labelling which node it is.

    """

    # Import default arguments
    if electrode_file is None:
        electrode_file = '/home/pg16/Documents/ecg-scar/ecg-analysis/12LeadElectrodes.dat'

    # Extract node locations for ECG data, then pull data corresponding to those nodes
    pts_electrodes = np.loadtxt(electrode_file, usecols=(1,), dtype=int)

    electrode_data = pd.DataFrame({'V1': phie_data[pts_electrodes[0], :],
                                   'V2': phie_data[pts_electrodes[1], :],
                                   'V3': phie_data[pts_electrodes[2], :],
                                   'V4': phie_data[pts_electrodes[3], :],
                                   'V5': phie_data[pts_electrodes[4], :],
                                   'V6': phie_data[pts_electrodes[5], :],
                                   'RA': phie_data[pts_electrodes[6], :],
                                   'LA': phie_data[pts_electrodes[7], :],
                                   'RL': phie_data[pts_electrodes[8], :],
                                   'LL': phie_data[pts_electrodes[9], :]})

    return electrode_data


def get_ecg_from_electrodes(electrode_data: pd.DataFrame) -> pd.DataFrame:
    """Converts electrode phi_e data to ECG lead data

    Takes dictionary of phi_e data for 10-lead ECG, and converts these data to standard ECG trace data

    Parameters
    ----------
    electrode_data : pd.DataFrame
        Dictionary with keys corresponding to lead locations

    Returns
    -------
    ecg : pd.DataFrame
        Dictionary with keys corresponding to the ECG traces
    """

    # Wilson Central Terminal
    wct = (electrode_data['LA'] + electrode_data['RA'] + electrode_data['LL']) / 3

    # V leads
    ecg = pd.DataFrame()
    ecg['V1'] = electrode_data['V1'] - wct
    ecg['V2'] = electrode_data['V2'] - wct
    ecg['V3'] = electrode_data['V3'] - wct
    ecg['V4'] = electrode_data['V4'] - wct
    ecg['V5'] = electrode_data['V5'] - wct
    ecg['V6'] = electrode_data['V6'] - wct

    # Eindhoven limb leads
    ecg['LI'] = electrode_data['LA'] - electrode_data['RA']
    ecg['LII'] = electrode_data['LL'] - electrode_data['RA']
    ecg['LIII'] = electrode_data['LL'] - electrode_data['LA']

    # Augmented leads
    ecg['aVR'] = electrode_data['RA'] - 0.5 * (electrode_data['LA'] + electrode_data['LL'])
    ecg['aVL'] = electrode_data['LA'] - 0.5 * (electrode_data['RA'] + electrode_data['LL'])
    ecg['aVF'] = electrode_data['LL'] - 0.5 * (electrode_data['LA'] + electrode_data['RA'])

    return ecg


def get_qrs_start(ecgs: Union[pd.DataFrame, List[pd.DataFrame]],
                  unipolar_only: bool = True,
                  plot_result: bool = False) -> List[float]:
    """Calculates start of QRS complex using method of Hermans et al. (2017)

    Calculates the start of the QRS complex by a simplified version of the work presented in [1]_, wherein the point of
    maximum second derivative of the ECG RMS signal is used as the start of the QRS complex

    Parameters
    ----------
    ecgs : pd.DataFrame or list of pd.DataFrame
        ECG data to analyse
    unipolar_only : bool, optional
        Whether to use only unipolar leads to calculate RMS, default=True
    plot_result : bool, optional
        Whether to plot the results for error-checking, default=False

    Returns
    -------
    qrs_starts : list of float
        QRS start times

    Notes
    -----
    For further details of the action of unipolar_only, see general_analysis.get_signal_rms

    It is faster to use scipy.ndimage.laplace() rather than np.gradient(np.gradient)), but preliminary checks
    indicated some edge problems that might throw off the results.

    References
    ----------
    .. [1] Hermans BJM, Vink AS, Bennis FC, Filippini LH, Meijborg VMF, Wilde AAM, Pison L, Postema PG, Delhaas T,
           "The development and validation of an easy to use automatic QT-interval algorithm,"
           PLoS ONE, 12(9), 1–14 (2017), https://doi.org/10.1371/journal.pone.0184352"""

    if isinstance(ecgs, pd.DataFrame):
        ecgs = [ecgs]

    ecgs_rms = general_analysis.get_signal_rms(ecgs, unipolar_only=unipolar_only)
    ecgs_grad = [pd.Series(np.gradient(np.gradient(ecg_rms)), index=ecg_rms.index) for ecg_rms in ecgs_rms]
    qrs_starts = [ecg_grad[ecg_grad == ecg_grad.max()].index[0] for ecg_grad in ecgs_grad]

    if plot_result:
        import matplotlib.pyplot as plt
        for (ecg_rms, ecg_grad, qrs_start) in zip(ecgs_rms, ecgs_grad, qrs_starts):
            fig, ax = plt.subplots(2, 1, sharex='all')
            ax[0].plot(ecg_rms)
            ax[0].set_ylabel('ECG_{RMS}')
            ax[1].plot(ecg_grad)
            ax[1].set_ylabel('ECG Sec Der')
            ax[0].axvline(qrs_start, color='k', linestyle='--')
            ax[1].axvline(qrs_start, color='k', linestyle='--')

    return qrs_starts<|MERGE_RESOLUTION|>--- conflicted
+++ resolved
@@ -58,59 +58,7 @@
     if normalise:
         return [tools_maths.normalise_signal(sim_ecg) for sim_ecg in ecgs]
     else:
-<<<<<<< HEAD
-        return ecg
-
-
-def get_electrode_phie(phie_data: np.ndarray, electrode_file: Optional[str] = None) -> dict:
-    """
-    Extract phi_e data corresponding to ECG electrode locations
-
-    Parameters
-    ----------
-    phie_data : np.ndarray
-        Numpy array that holds all phie data for all nodes in a given mesh
-    electrode_file : str, optional
-        File containing entries corresponding to the nodes of the mesh which determine the location of the 10 leads
-        for the ECG. Will default to very project specific location. The input text file has each node on a separate
-        line (zero-indexed), with the node locations given in order: V1, V2, V3, V4, V5, V6, RA, LA, RL,
-        LL. Will default to '/home/pg16/Documents/ecg-scar/ecg-analysis/12LeadElectrodes.dat'
-
-    Returns
-    -------
-    electrode_data : dict
-        Dictionary of phie data for each node, with the dictionary key labelling which node it is.
-
-    """
-
-    # Import default arguments
-    if electrode_file is None:
-        electrode_file = '/home/pg16/Documents/ecg-scar/ecg-analysis/12LeadElectrodes.dat'
-
-    # Extract node locations for ECG data, then pull data corresponding to those nodes
-    pts_electrodes = np.loadtxt(electrode_file, usecols=(1,), dtype=int)
-
-    electrode_data = {'V1': phie_data[pts_electrodes[0], :],
-                      'V2': phie_data[pts_electrodes[1], :],
-                      'V3': phie_data[pts_electrodes[2], :],
-                      'V4': phie_data[pts_electrodes[3], :],
-                      'V5': phie_data[pts_electrodes[4], :],
-                      'V6': phie_data[pts_electrodes[5], :],
-                      'RA': phie_data[pts_electrodes[6], :],
-                      'LA': phie_data[pts_electrodes[7], :],
-                      'RL': phie_data[pts_electrodes[8], :],
-                      'LL': phie_data[pts_electrodes[9], :]}
-
-    return electrode_data
-
-
-def convert_electrodes_to_ecg(electrode_data: dict) -> dict:
-    """Converts electrode phi_e data to ECG lead data
-
-    Takes dictionary of phi_e data for 10-lead ECG, and converts these data to standard ECG trace data
-=======
         return ecgs
->>>>>>> b9ae7979
 
 
 def read_ecg_from_dat(ecg_files: Union[List[str], str],
